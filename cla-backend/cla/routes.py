--- conflicted
+++ resolved
@@ -987,11 +987,8 @@
                                        'CNCFTemplate',
                                        'OpenBMCTemplate',
                                        'TungstenFabricTemplate',
-<<<<<<< HEAD
+                                       'OpenColorIOTemplate',
                                        'OpenVDBTemplate'
-=======
-                                       'OpenColorIOTemplate'
->>>>>>> 3c7a092c
                                     ]),
                                    new_major_version=None):
     """
