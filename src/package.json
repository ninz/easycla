--- conflicted
+++ resolved
@@ -39,13 +39,8 @@
     "zone.js": "0.8.18"
   },
   "devDependencies": {
-<<<<<<< HEAD
     "@ionic/app-scripts": "3.1.4",
     "typescript": "2.6.2"
-=======
-    "@ionic/app-scripts": "3.1.2",
-    "typescript": "2.3.3"
->>>>>>> eef72595
   },
   "cordovaPlugins": [
     "cordova-plugin-whitelist",
